import mido
import subprocess
<<<<<<< HEAD
import connectall

=======
import time
>>>>>>> 2fbfd88e

class MidiPorts:
    def __init__(self, usersettings):
        self.usersettings = usersettings
        self.pending_queue = []
        self.last_activity = 0
        self.inport = None
        self.playport = None

        # checking if the input port was previously set by the user
        port = self.usersettings.get_setting_value("input_port")
        if port != "default":
            try:
                self.inport = mido.open_input(port)
                print("Inport loaded and set to " + port)
            except:
                print("Can't load input port: " + port)
        else:
            # if not, try to find the new midi port
            try:
                for port in mido.get_input_names():
                    if "Through" not in port and "RPi" not in port and "RtMidOut" not in port and "USB-USB" not in port:
                        self.inport = mido.open_input(port)
                        self.usersettings.change_setting_value("input_port", port)
                        print("Inport set to " + port)
                        break
            except:
                print("no input port")
        # checking if the play port was previously set by the user
        port = self.usersettings.get_setting_value("play_port")
        if port != "default":
            try:
                self.playport = mido.open_output(port)
                print("Playport loaded and set to " + port)
            except:
                print("Can't load input port: " + port)
        else:
            # if not, try to find the new midi port
            try:
                for port in mido.get_output_names():
                    if "Through" not in port and "RPi" not in port and "RtMidOut" not in port and "USB-USB" not in port:
                        self.playport = mido.open_output(port)
                        self.usersettings.change_setting_value("play_port", port)
                        print("Playport set to " + port)
                        break
            except:
                print("no play port")

        self.portname = "inport"

    def connectall(self):
<<<<<<< HEAD
        connectall.connectall()
=======
        # Reconnect the input and playports on a connectall
        self.reconnect_ports()
        # Now connect all the remaining ports
        ports = subprocess.check_output(["aconnect", "-i", "-l"], text=True)
        port_list = []
        client = "0"
        for line in str(ports).splitlines():
            if line.startswith("client "):
                client = line[7:].split(":",2)[0]
                if client == "0" or "Through" in line:
                    client = "0"
            else:
                if client == "0" or line.startswith('\t'):
                    continue
                port = line.split()[0]
                port_list.append(client+":"+port)

        for source in port_list:
            for target in port_list:
                if source != target:
                    subprocess.call("sudo aconnect %s %s" % (source, target), shell=True)
>>>>>>> 2fbfd88e

    def add_instance(self, menu):
        self.menu = menu

    def change_port(self, port, portname):
        try:
            destroy_old = None
            if port == "inport":
                destory_old = self.inport
                self.inport = mido.open_input(portname)
                self.usersettings.change_setting_value("input_port", portname)
            elif port == "playport":
                destory_old = self.playport
                self.playport = mido.open_output(portname)
                self.usersettings.change_setting_value("play_port", portname)
            self.menu.render_message("Changing " + port + " to:", portname, 1500)
            if destroy_old != None:
                destory_old.close()
            self.menu.show()
        except:
            self.menu.render_message("Can't change " + port + " to:", portname, 1500)
            self.menu.show()

    def reconnect_ports(self):
        try:
            destroy_old = self.inport
            port = self.usersettings.get_setting_value("input_port")
            self.inport = mido.open_input(port)
            if destroy_old != None:
                time.sleep(0.002)
                destroy_old.close()
        except:
            print("Can't reconnect input port: " + port)
        try:
            destroy_old = self.playport
            port = self.usersettings.get_setting_value("play_port")
            self.playport = mido.open_output(port)
            if destroy_old != None:
                time.sleep(0.002)
                destroy_old.close()
        except:
            print("Can't reconnect play port: " + port)<|MERGE_RESOLUTION|>--- conflicted
+++ resolved
@@ -1,11 +1,7 @@
 import mido
 import subprocess
-<<<<<<< HEAD
 import connectall
-
-=======
 import time
->>>>>>> 2fbfd88e
 
 class MidiPorts:
     def __init__(self, usersettings):
@@ -57,31 +53,7 @@
         self.portname = "inport"
 
     def connectall(self):
-<<<<<<< HEAD
         connectall.connectall()
-=======
-        # Reconnect the input and playports on a connectall
-        self.reconnect_ports()
-        # Now connect all the remaining ports
-        ports = subprocess.check_output(["aconnect", "-i", "-l"], text=True)
-        port_list = []
-        client = "0"
-        for line in str(ports).splitlines():
-            if line.startswith("client "):
-                client = line[7:].split(":",2)[0]
-                if client == "0" or "Through" in line:
-                    client = "0"
-            else:
-                if client == "0" or line.startswith('\t'):
-                    continue
-                port = line.split()[0]
-                port_list.append(client+":"+port)
-
-        for source in port_list:
-            for target in port_list:
-                if source != target:
-                    subprocess.call("sudo aconnect %s %s" % (source, target), shell=True)
->>>>>>> 2fbfd88e
 
     def add_instance(self, menu):
         self.menu = menu
