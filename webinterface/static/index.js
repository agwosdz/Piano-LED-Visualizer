let scrolldelay;

let search_song;
let get_songs_timeout;

let beats_per_minute = 160;
let beats_per_measure = 4;
let count = 0;
let is_playing = 0;

let learning_status_timeout = '';
let hand_colorList = '';


const tick1 = new Audio('/static/tick2.mp3');
tick1.volume = 0.2;
const tick2 = new Audio('/static/tick1.mp3');
tick2.volume = 0.2;

function play_tick_sound() {
    if (count >= beats_per_measure) {
        count = 0;
    }
    if (count === 0) {
        tick1.play();
        tick1.currentTime = 0;
    } else {
        tick2.play();
        tick2.currentTime = 0;
    }

    count++;
}

function change_bpm(bpm) {
    beats_per_minute = bpm;
    ticker.interval = 60000 / bpm;
}

function change_volume(value) {
    if (parseInt(value) < -10 || parseInt(value) > 110) {
        return false;
    }
    value = (parseFloat(value) / 100);
    tick1.volume = value;
    tick2.volume = value;
}

function change_beats_per_measure(value) {
    if (parseInt(value) <= 2) {
        return false;
    }
    beats_per_measure = parseInt(value);
}

let ticker = new AdjustingInterval(play_tick_sound, 60000 / beats_per_minute);


function loadAjax(subpage) {
    document.getElementById("main").classList.remove("show");
    setTimeout(function () {
        document.getElementById("main").innerHTML = "";
    }, 100);

    if (document.getElementById("midi_player")) {
        document.getElementById('midi_player').stop()
    }

    setTimeout(function () {
        const xhttp = new XMLHttpRequest();
        xhttp.timeout = 5000;
        xhttp.onreadystatechange = function () {
            if (this.readyState === 4 && this.status === 200) {
                document.getElementById("main").innerHTML = this.responseText;
                setTimeout(function () {
                    document.getElementById("main").classList.add("show");
                }, 100);
                remove_page_indicators()
                document.getElementById(subpage).classList.add("dark:bg-gray-700", "bg-gray-100");
                if (subpage === "home") {
                    initialize_homepage();
                    get_homepage_data_loop();
                    get_settings(false);
                }
                if (subpage === "ledsettings") {
                    initialize_led_settings();
                    get_current_sequence_setting();
                    clearInterval(homepage_interval);
                }
                if (subpage === "ledanimations") {
                    clearInterval(homepage_interval);
                }
                if (subpage === "songs") {
                    initialize_songs();
                    clearInterval(homepage_interval);
                }
                if (subpage === "sequences") {
                    initialize_sequences();
                    initialize_led_settings();
                    clearInterval(homepage_interval);
                }
                if (subpage === "ports") {
                    clearInterval(homepage_interval);
                    initialize_ports_settings();
                }
                if (subpage === "settings") {
                    clearInterval(homepage_interval);
                }
                if (subpage === "network") {
                    clearInterval(homepage_interval);
                    get_wifi_list();
                }
            }
        };
        xhttp.ontimeout = function () {
            document.getElementById("main").innerHTML = "REQUEST TIMEOUT";
        };
        xhttp.onerror = function () {
            document.getElementById("main").innerHTML = "REQUEST FAILED";
        };
        xhttp.open("GET", "/" + subpage, true);
        xhttp.send();
    }, 100);
}

loadAjax("home")

function remove_page_indicators() {
    document.getElementById("home").classList.remove("dark:bg-gray-700", "bg-gray-100");
    document.getElementById("ledsettings").classList.remove("dark:bg-gray-700", "bg-gray-100");
    document.getElementById("songs").classList.remove("dark:bg-gray-700", "bg-gray-100");
    document.getElementById("sequences").classList.remove("dark:bg-gray-700", "bg-gray-100");
    document.getElementById("ports").classList.remove("dark:bg-gray-700", "bg-gray-100");
    document.getElementById("ledanimations").classList.remove("dark:bg-gray-700", "bg-gray-100");
    document.getElementById("network").classList.remove("dark:bg-gray-700", "bg-gray-100");
}

function get_homepage_data_loop() {
    const xhttp = new XMLHttpRequest();
    xhttp.onreadystatechange = function () {
        if (this.readyState === 4 && this.status === 200) {
            let refresh_rate = getCookie("refresh_rate");
            if (refresh_rate == 0) {
                refresh_rate = 1
            }
            const response_pc_stats = JSON.parse(this.responseText);

            let download = (response_pc_stats.download - download_start) / refresh_rate;
            let upload = (response_pc_stats.upload - upload_start) / refresh_rate;
            if (download_start === 0) {
                download = 0;
                upload = 0;
            }
            animateValue(document.getElementById("cpu_number"), last_cpu_usage,
                response_pc_stats["cpu_usage"], refresh_rate * 500, false);
            document.getElementById("memory_usage_percent").innerHTML = response_pc_stats["memory_usage_percent"] + "%";
            document.getElementById("memory_usage").innerHTML =
<<<<<<< HEAD
                formatBytes(response_pc_stats["memory_usage_used"], 2, false) + "/" +
                formatBytes(response_pc_stats["memory_usage_total"]);
            document.getElementById("cpu_temp").innerHTML = response_pc_stats["cpu_temp"] + "°C";
=======
                formatBytes(response_pc_stats.memory_usage_used, 2, false) + "/" +
                formatBytes(response_pc_stats.memory_usage_total);
            document.getElementById("cpu_temp").innerHTML = response_pc_stats.cpu_temp;
>>>>>>> 7a6c0a55
            document.getElementById("card_usage").innerHTML =
                formatBytes(response_pc_stats["card_space_used"], 2, false) + "/" +
                formatBytes(response_pc_stats["card_space_total"]);
            document.getElementById("card_usage_percent").innerHTML = response_pc_stats["card_space_percent"] + "%";
            animateValue(document.getElementById("download_number"), last_download, download, refresh_rate * 500, true);
            animateValue(document.getElementById("upload_number"), last_upload, upload, refresh_rate * 500, true);
<<<<<<< HEAD
            document.getElementById("cover_state").innerHTML = response_pc_stats["cover_state"];
=======
            document.getElementById("led_fps").innerHTML = response_pc_stats.led_fps;
            document.getElementById("cpu_count").innerHTML = response_pc_stats.cpu_count;
            document.getElementById("cpu_pid").innerHTML = response_pc_stats.cpu_pid;
            document.getElementById("cpu_freq").innerHTML = response_pc_stats.cpu_freq;
            document.getElementById("memory_pid").innerHTML =
                formatBytes(response_pc_stats.memory_pid, 2, false);

            document.getElementById("cover_state").innerHTML = response_pc_stats.cover_state;

            // change value of select based on response_pc_stats.screen_on
            document.getElementById("screen_on").value = response_pc_stats.screen_on;

            document.getElementById("cover_state").innerHTML = response_pc_stats.cover_state;
>>>>>>> 7a6c0a55

            download_start = response_pc_stats.download;
            upload_start = response_pc_stats.upload;

            last_cpu_usage = response_pc_stats["cpu_usage"];
            last_download = download;
            last_upload = upload;

            checkSavedMode();
        }
    };
    xhttp.open("GET", "/api/get_homepage_data", true);
    xhttp.send();
}


function start_led_animation(name, speed) {
    const xhttp = new XMLHttpRequest();
    xhttp.open("GET", "/api/start_animation?name=" + name + "&speed=" + speed, true);
    xhttp.send();
}

function change_setting(setting_name, value, second_value = false, disable_sequence = false) {
    const xhttp = new XMLHttpRequest();
    try {
        value = value.replaceAll('#', '');
    } catch {
    }
    xhttp.onreadystatechange = function () {
        if (this.readyState === 4 && this.status === 200) {
            let response = JSON.parse(this.responseText);
            if (response.reload === true) {
                get_settings();
                get_current_sequence_setting();
            }
<<<<<<< HEAD
            if (response["reload_ports"] === true) {
                get_ports();
            }
            if (response["reload_songs"] === true) {
                get_recording_status();
                get_songs();
            }
            if (response["reload_sequence"] === true) {
                get_current_sequence_setting();
                get_sequences();
            }
            if (response["reload_steps_list"] === true) {
=======
            if (response["reload_ports"] == true) {
                get_ports();
            }
            if (response["reload_songs"] == true) {
                get_recording_status();
                get_songs();
            }
            if (response["reload_sequence"] == true) {
                get_current_sequence_setting();
                get_sequences();
            }
            if (response["reload_steps_list"] == true) {
                document.getElementById("sequence_edit_block").classList.add("animate-pulse", "pointer-events-none")
>>>>>>> 7a6c0a55
                get_steps_list();
                 setTimeout(function() {
                    document.getElementById("sequence_step").dispatchEvent(new Event('change'));
                    document.getElementById("sequence_edit_block").classList.remove("animate-pulse", "pointer-events-none")
                }, 2000);
            }
<<<<<<< HEAD
            if (response["reload_learning_settings"] === true) {
=======
            if (response["reload_learning_settings"] == true) {
>>>>>>> 7a6c0a55
                get_learning_status();
            }
            // called when adding step
            if (response["set_sequence_step_number"]) {
                document.getElementById("sequence_edit_block").classList.add("animate-pulse", "pointer-events-none")
                let step = response["set_sequence_step_number"] - 1;
                setTimeout(function() {
                    let sequenceStepElement = document.getElementById("sequence_step");
                    sequenceStepElement.value = step;
                    sequenceStepElement.dispatchEvent(new Event('change'));
                    document.getElementById("sequence_edit_block").classList.remove("animate-pulse", "pointer-events-none")
                }, 2000);
            }
        }
    }
    xhttp.open("GET", "/api/change_setting?setting_name=" + setting_name + "&value=" + value
        + "&second_value=" + second_value + "&disable_sequence=" + disable_sequence, true);
    xhttp.send();
}

function switch_ports() {
    const xhttp = new XMLHttpRequest();
    xhttp.onreadystatechange = function () {
        if (this.readyState === 4 && this.status === 200) {
            get_ports()
            if (document.getElementById('switch_ports') != null) {
                document.getElementById('switch_ports').disabled = false;
            }
            document.getElementById('switch_ports_sidebar').disabled = false;
        }
    };
    xhttp.open("GET", "/api/switch_ports", true);
    xhttp.send();
}

function disable_wifi_refresh_button() {
    if (document.getElementById('refresh-wifi-button') != null) {
        document.getElementById('refresh-wifi-button').disabled = true;
        document.getElementById('refresh-wifi-button').classList.add("pointer-events-none", "animate-spin");
    }
    if (document.getElementById('wifi-list') != null) {
        document.getElementById('wifi-list').disabled = true;
        document.getElementById('wifi-list').classList.add("pointer-events-none", "opacity-50", "animate-pulse");
    }
}

function enable_wifi_refresh_button() {
    if (document.getElementById('refresh-wifi-button') != null) {
        document.getElementById('refresh-wifi-button').disabled = false;
        document.getElementById('refresh-wifi-button').classList.remove("pointer-events-none", "animate-spin");
    }
    if (document.getElementById('wifi-list') != null) {
        document.getElementById('wifi-list').disabled = false;
        document.getElementById('wifi-list').classList.remove("pointer-events-none", "opacity-50", "animate-pulse");
    }
}

function get_wifi_list() {
    disable_wifi_refresh_button();
    const xhttp = new XMLHttpRequest();
    xhttp.onreadystatechange = function () {
        let response;
        if (this.readyState === 4 && this.status === 200) {
            response = JSON.parse(this.responseText);
            update_wifi_list(response);
        }
    };
    xhttp.open("GET", "/api/get_wifi_list", true);
    xhttp.send();
}

function update_wifi_list(response) {
    const wifiListElement = document.getElementById("wifi-list");
    wifiListElement.innerHTML = '';


    let wifi_list = response["wifi_list"]
    let connected_wifi = response["connected_wifi"]
    let connected_wifi_address = response["connected_wifi_address"]

    document.getElementById("connected-wifi").innerHTML = connected_wifi;
    document.getElementById("connected_wifi_address").innerHTML = "BSSID: "+connected_wifi_address;

    // Loop through wifi_list
    wifi_list.forEach(wifi => {
        const listItem = document.createElement("div");
        listItem.className = "bg-gray-100 dark:bg-gray-600 mb-4 p-2 rounded-md";

        const partial_icon = '<svg xmlns="http://www.w3.org/2000/svg" fill="none" viewBox="0 0 24 24" ' +
            'stroke-width="1.5" stroke="currentColor" class="w-6 h-6 absolute">' + getWifiIcon(wifi["Signal Strength"]) + '</svg>';

        const full_wifi_icon = '<svg xmlns="http://www.w3.org/2000/svg" fill="none" viewBox="0 0 24 24" ' +
            'stroke-width="1.5" stroke="currentColor" class="w-6 h-6 opacity-30">' +
            '<path d="M8.288 15.038a5.25 5.25 0 017.424 0M5.106 11.856c3.807-3.808 9.98-3.808 13.788 0M1.924 ' +
            '8.674c5.565-5.565 14.587-5.565 20.152 0M12.53 18.22l-.53.53-.53-.53a.75.75 0 011.06 0z" /></svg>'

        const wifi_icon = "<div class='relative inline-block'>" + partial_icon + full_wifi_icon + "</div>";

        listItem.innerHTML =
            `<div class="rounded-md flex items-center justify-between">
                ${wifi_icon}
                <div class="block">
                    <div class="ml-4">${wifi["ESSID"]}</div>
                    <div class="ml-4 text-xs text-center opacity-50">${wifi["Address"]}</div>
                </div>
                <button onclick="this.classList.add('hidden');                            
                            document.getElementById('wifi_${wifi["ESSID"]}').classList.remove('hidden');
                            document.getElementById('wifi_password_${wifi["ESSID"]}').focus()"
                    class="w-20 outline-none bg-blue-500 dark:bg-blue-500 py-2 font-bold rounded-2xl">
                    Connect
                </button>            
            
            </div>
            <div id="wifi_${wifi["ESSID"]}" class="hidden ">
                <div class="relative">
                    <input id="wifi_password_${wifi["ESSID"]}" class="mt-4 h-10 block a w-full dark:text-black bg-gray-200 dark:bg-gray-700 py-2 px-2 rounded-2xl leading-tight focus:outline-none focus:bg-white focus:border-gray-500" type="password" placeholder="Type Wi-Fi password here">
                    <button class="absolute top-1/4 right-2" onclick="togglePasswordVisibility(this, 'wifi_password_${wifi["ESSID"]}');">
                        <svg xmlns="http://www.w3.org/2000/svg" fill="none" viewBox="0 0 24 24" stroke-width="1.5" stroke="currentColor" class="w-6 h-6" id="toggle-eye-${wifi["ESSID"]}">
                            <path stroke-linecap="round" stroke-linejoin="round" d="M3.98 8.223A10.477 10.477 0 001.934 12C3.226 16.338 7.244 19.5 12 19.5c.993 0 1.953-.138 2.863-.395M6.228 6.228A10.45 10.45 0 0112 4.5c4.756 0 8.773 3.162 10.065 7.498a10.523 10.523 0 01-4.293 5.774M6.228 6.228L3 3m3.228 3.228l3.65 3.65m7.894 7.894L21 21m-3.228-3.228l-3.65-3.65m0 0a3 3 0 10-4.243-4.243m4.242 4.242L9.88 9.88" />
                        </svg>
                    </button>
                </div>
                <div class="text-xs text-red-400">If an incorrect password is entered, it might take a few minutes for the hotspot to be reestablished.
                <br>
                If the Hotspot doesn't appear after 5 minutes, please restart the device.
                </div>
                <button onclick="change_setting('connect_to_wifi', '${wifi["ESSID"]}', document.getElementById('wifi_password_${wifi["ESSID"]}').value);
                    temporary_disable_button(this, 5000);"
                    class="m-auto flex mt-2 bg-blue-600 hover:bg-blue-700 text-white py-2 rounded-md">
                <span class="w-20">Connect</span></button>
            </div>
            `;

        wifiListElement.appendChild(listItem);
        if(connected_wifi != "No Wi-Fi interface found."){
            document.getElementById("disconnect-button").classList.remove("hidden");
            document.getElementById("connected_wifi_address").classList.remove("hidden");
        }

    });
    enable_wifi_refresh_button();
}

function togglePasswordVisibility(button, inputId) {
    const input = document.getElementById(inputId);
    const eyeIcon = button.querySelector('svg');

    if (input.type === 'password') {
        input.type = 'text';
        eyeIcon.innerHTML = `
            <path stroke-linecap="round" stroke-linejoin="round" d="M2.036 12.322a1.012 1.012 0 010-.639C3.423 7.51 7.36 4.5 12 4.5c4.638 0 8.573 3.007 9.963 7.178.07.207.07.431 0 .639C20.577 16.49 16.64 19.5 12 19.5c-4.638 0-8.573-3.007-9.963-7.178z" />
            <path stroke-linecap="round" stroke-linejoin="round" d="M15 12a3 3 0 11-6 0 3 3 0 016 0z" />
        `;
    } else {
        input.type = 'password';
        eyeIcon.innerHTML = `
            <path stroke-linecap="round" stroke-linejoin="round" d="M3.98 8.223A10.477 10.477 0 001.934 12C3.226 16.338 7.244 19.5 12 19.5c.993 0 1.953-.138 2.863-.395M6.228 6.228A10.45 10.45 0 0112 4.5c4.756 0 8.773 3.162 10.065 7.498a10.523 10.523 0 01-4.293 5.774M6.228 6.228L3 3m3.228 3.228l3.65 3.65m7.894 7.894L21 21m-3.228-3.228l-3.65-3.65m0 0a3 3 0 10-4.243-4.243m4.242 4.242L9.88 9.88" />
        `;
    }
}

function getWifiIcon(signalStrength) {
    // Map the signal strength percentage to icons
    if (signalStrength >= 75) {
        return '<path d="M8.288 15.038a5.25 5.25 0 017.424 0M5.106 11.856c3.807-3.808 9.98-3.808 13.788 0M1.924 8.674c5.565-5.565 14.587-5.565 20.152 0M12.53 18.22l-.53.53-.53-.53a.75.75 0 011.06 0z" />';
    } else if (signalStrength >= 50) {
        return '<path d="M8.288 15.038a5.25 5.25 0 017.424 0M5.106 11.856c3.807-3.808 9.98-3.808 13.788 0M12.53 18.22l-.53.53-.53-.53a.75.75 0 011.06 0z" />';
    } else if (signalStrength >= 25) {
        return '<path d="M8.288 15.038a5.25 5.25 0 017.424 0M12.53 18.22l-.53.53-.53-.53a.75.75 0 011.06 0z" />';
    } else if (signalStrength >= 0) {
        return '<path d="M12.53 18.22l-.53.53-.53-.53a.75.75 0 011.06 0z" />';
    } else {
        return ''; // Empty string for no icon
    }
}


function get_settings(home = true) {
    const xhttp = new XMLHttpRequest();
    xhttp.timeout = 5000;
    xhttp.onreadystatechange = function () {
        if (this.readyState === 4 && this.status === 200) {
            let response = JSON.parse(this.responseText);
            if (home) {

                if (document.getElementById("backlight_color")) {
                    document.getElementById("backlight_color").value = response["backlight_color"];
                    document.getElementById("sides_color").value = response["sides_color"];
                    document.getElementById("sides_color_mode").value = response["sides_color_mode"];

                    if (response["sides_color_mode"] !== "RGB") {
                        document.getElementById('sides_color_choose').hidden = true;
                    }

                    document.getElementById("brightness").value = response["brightness"];
                    document.getElementById("brightness_percent").value = response["brightness"] + "%";
                    document.getElementById("backlight_brightness").value = response["backlight_brightness"];
                    document.getElementById("backlight_brightness_percent").value = response["backlight_brightness"] + "%";
                    document.getElementById("skipped_notes").value = response["skipped_notes"];
                    document.getElementById("led_count").value = response["led_count"];
                    document.getElementById("leds_per_meter").value = response["leds_per_meter"];
                    document.getElementById("shift").value = response["led_shift"];
                    document.getElementById("reverse").value = response["led_reverse"];
                    document.getElementById("sides_color").dispatchEvent(new Event('input'));
                    document.getElementById("backlight_color").dispatchEvent(new Event('input'));
                }

                document.getElementById("light_mode").value = response["light_mode"];
                if (response["light_mode"] === "Fading") {
                    document.getElementById('fading').hidden = false;
                    document.getElementById('fading_speed').value = response["fading_speed"];
                }
                if (response["light_mode"] === "Velocity") {
                    document.getElementById('velocity').hidden = false;
<<<<<<< HEAD
                    document.getElementById('fading_speed').value = response["fading_speed"];
=======
                    document.getElementById('velocity_speed').value = response.fading_speed;
>>>>>>> 7a6c0a55
                }

                document.getElementById("led_color").value = response["led_color"];

                document.getElementById("color_mode").value = response["color_mode"];

                show_multicolors(response["multicolor"], response["multicolor_range"], response["multicolor_iteration"]);

                show_note_offsets(response["note_offsets"]);

                document.getElementById("rainbow_offset").value = response["rainbow_offset"];
                document.getElementById("rainbow_scale").value = response["rainbow_scale"];
                document.getElementById("rainbow_timeshift").value = response.rainbow_timeshift;

                document.getElementById("velocityrainbow_offset").value = response["velocityrainbow_offset"];
                document.getElementById("velocityrainbow_scale").value = response["velocityrainbow_scale"];
                document.getElementById("velocityrainbow_curve").value = response["velocityrainbow_curve"];

                document.getElementById("speed_slow_color").value = response["speed_slowest_color"];
                document.getElementById("speed_fast_color").value = response["speed_fastest_color"];

                document.getElementById("speed_max_notes").value = response["speed_max_notes"];
                document.getElementById("speed_period_in_seconds").value = response["speed_period_in_seconds"];

                document.getElementById("gradient_start_color").value = response["gradient_start_color"];
                document.getElementById("gradient_end_color").value = response["gradient_end_color"];

                document.getElementById("key_in_scale_color").value = response["key_in_scale_color"];
                document.getElementById("key_not_in_scale_color").value = response["key_not_in_scale_color"];

                document.getElementById("scale_key").value = response["scale_key"];

                document.getElementById('color_mode').onchange();
            } else {
                document.getElementById("color_mode").innerHTML = response["color_mode"];
                document.getElementById("light_mode").innerHTML = response["light_mode"];
                document.getElementById("brightness_percent").innerHTML = response["brightness"] + "%";
                document.getElementById("backlight_brightness_percent").innerHTML = response["backlight_brightness"] + "%";
                document.getElementById("input_port").innerHTML = response["input_port"];
                document.getElementById("playback_port").innerHTML = response["play_port"];
            }

        }
    };
    xhttp.open("GET", "/api/get_settings", true);
    xhttp.send();
}

function calculate_rainbow(x) {
    let red, green, blue;
    x = x % 255;
    let y = x % 85;
    const t1 = y * 3;
    const t2 = 255 - (y * 3);

    if (x < 85) return rgbToHex(t2, t1, 0);
    else if (x < 170) return rgbToHex(0, t2, t1);
    else return rgbToHex(t1, 0, t2);
}

/**
 * Converts an HSV color value to RGB. Conversion formula
 * adapted from http://en.wikipedia.org/wiki/HSV_color_space.
 * Assumes h, s, and v are contained in the set [0, 1] and
 * returns r, g, and b in the set [0, 255].
 *
 * @param   Number  h       The hue
 * @param   Number  s       The saturation
 * @param   Number  v       The value
 * @return  Array           The RGB representation
 */
function hsvToRgb(h, s, v) {
    let r, g, b;

    const i = Math.floor(h * 6);
    const f = h * 6 - i;
    const p = v * (1 - s);
    const q = v * (1 - f * s);
    const t = v * (1 - (1 - f) * s);

    switch (i % 6) {
        case 0:
            r = v, g = t, b = p;
            break;
        case 1:
            r = q, g = v, b = p;
            break;
        case 2:
            r = p, g = v, b = t;
            break;
        case 3:
            r = p, g = q, b = v;
            break;
        case 4:
            r = t, g = p, b = v;
            break;
        case 5:
            r = v, g = p, b = q;
            break;
    }

    return [Math.round(r * 255), Math.round(g * 255), Math.round(b * 255)];
}

function powercurve(x, p) {
    if (p === 0) return x;
    return (Math.exp(-p * x) - 1) / (Math.exp(-p) - 1);
}

function get_current_sequence_setting(home = true, is_loading_step = false) {
    let is_editing_sequence = "false"
    const xhttp = new XMLHttpRequest();
    xhttp.timeout = 5000;
    xhttp.onreadystatechange = function () {
        if (this.readyState === 4 && this.status === 200) {
            let response = JSON.parse(this.responseText);

            if (document.getElementById('sequence_edit')) {
                is_editing_sequence = document.getElementById('sequence_edit').getAttribute("active");
            } else {
                is_editing_sequence = "false";
            }

            if (document.getElementById("current_color_mode")) {
                document.getElementById("current_color_mode").innerHTML = response["color_mode"]
                document.getElementById("current_light_mode").innerHTML = response["light_mode"]
            }

            if (is_editing_sequence === "true") {
                document.getElementById('fading').hidden = true;
                document.getElementById('velocity').hidden = true;
                document.getElementById("light_mode").value = response["light_mode"];
                if (response["light_mode"] === "Fading") {
                    document.getElementById('fading').hidden = false;
                    document.getElementById('fading_speed').value = response["fading_speed"];
                }
                if (response["light_mode"] === "Velocity") {
                    document.getElementById('velocity').hidden = false;
                    document.getElementById('fading_speed').value = response["fading_speed"];
                }
                document.getElementById("color_mode").value = response["color_mode"];
                change_setting("color_mode", response["color_mode"], "no_reload", true);
                change_setting("light_mode", response["light_mode"], false, true);
            }

            if (response["color_mode"] === "Single") {
                document.getElementById("current_led_color").innerHTML = '<svg width="100%" height="45px">' +
                    '<defs>\n' +
                    '   <linearGradient id="gradient_single" x1=".5" y1="1" x2=".5">\n' +
                    '       <stop stop-color="' + response["led_color"] + '" stop-opacity="0"/>\n' +
                    '       <stop offset=".61" stop-color="' + response["led_color"] + '" stop-opacity=".65"/>\n' +
                    '       <stop offset="1" stop-color="' + response["led_color"] + '"/>\n' +
                    '   </linearGradient>\n' +
                    '</defs>' +
                    '<rect width="100%" height="45px" fill="url(#gradient_single)" /></svg>'
                document.getElementById("current_led_color").innerHTML += '<img class="w-full opacity-50" ' +
                    'style="height: 40px;width:100%;margin-top:-40px" src="../static/piano.svg">';

                if (is_editing_sequence === "true") {
                    remove_color_modes();
                    document.getElementById("led_color").value = response["led_color"];
                    document.getElementById('Single').hidden = false;
                    document.getElementById("led_color").dispatchEvent(new Event('input'));

                    change_setting("led_color", response["led_color"], "no_reload", true);
                }

            }
            if (response["color_mode"] === "Multicolor") {

                document.getElementById("current_led_color").innerHTML = '';
                const new_multicolor = {};
                response["multicolor"].forEach(function (item, index) {
                    const multicolor_hex = rgbToHex(item[0], item[1], item[2]);

                    let length = (response.multicolor_range[index][1] - 20) - (response.multicolor_range[index][0] - 20);
                    length = (length / 88) * 100
                    let left_spacing = ((response.multicolor_range[index][0] - 20) / 88) * 100;

                    left_spacing = Math.min(Math.max(parseInt(left_spacing), 0), 88);

                    document.getElementById("current_led_color").innerHTML += '<svg class="mb-2" ' +
                        'style="filter: drop-shadow(0px 5px 15px ' + multicolor_hex + ');margin-left:' + left_spacing + '%" width="100%" height="10px">' +
                        '<rect width="' + length + '%" height="20" fill="' + multicolor_hex + '" /></svg>';

                    if (is_editing_sequence === "true" && is_loading_step === true) {
                        new_multicolor[index] = {};
                        new_multicolor[index]["color"] = multicolor_hex;
                        new_multicolor[index]["range"] = response.multicolor_range[index];
                    }

                });
                document.getElementById("current_led_color").innerHTML += '<img class="w-full opacity-100" ' +
                    'style="height: 40px;width:100%;" src="../static/piano.svg">';

                if (is_editing_sequence === "true" && is_loading_step === true) {
                    remove_color_modes();
                    document.getElementById('Multicolor').hidden = false;
                    show_multicolors(response["multicolor"], response["multicolor_range"], response["multicolor_iteration"]);
                    change_setting("add_multicolor_and_set_value", JSON.stringify(new_multicolor), "", "");
                }


            }
            if (response["color_mode"] === "Gradient") {
                document.getElementById("current_led_color").innerHTML = '<svg ' +
                    'width="100%" height="45px">\n' +
                    '      <defs>\n' +
                    '        <linearGradient id="g1">\n' +
                    '          <stop offset="5%" stop-color="' + response["gradient_end_color"] + '" />\n' +
                    '          <stop offset="95%" stop-color="' + response["gradient_start_color"] + '" />\n' +
                    '        </linearGradient>\n' +
                    '       <linearGradient id="g2" x1=".5" x2=".5" y2="1">\n' +
                    '           <stop stop-color="#000" stop-opacity="0"/>\n' +
                    '           <stop offset=".59" stop-color="#000" stop-opacity=".34217436974789917"/>\n' +
                    '           <stop offset="1" stop-color="#000"/>\n' +
                    '       </linearGradient>' +
                    '      </defs>\n' +
                    '      <rect width="100%" height="45px" fill=\'url(#g1)\'/>' +
                    '      <rect width="100%" height="45px" fill=\'url(#g2)\'/>\n' +
                    '    </svg>'
                document.getElementById("current_led_color").innerHTML += '<img class="w-full opacity-50" ' +
                    'style="height: 40px;width:100%;margin-top:-40px" src="../static/piano.svg">';

                if (is_editing_sequence === "true") {
                    remove_color_modes();
                    document.getElementById('Gradient').hidden = false;
                    document.getElementById("gradient_start_color").value = response["gradient_start_color"];
                    document.getElementById("gradient_end_color").value = response["gradient_end_color"];

                    document.getElementById("gradient_start_color").dispatchEvent(new Event('input'));
                    document.getElementById("gradient_end_color").dispatchEvent(new Event('input'));

                    change_setting("gradient_start_color", response["gradient_start_color"], "no_reload", true);
                    change_setting("gradient_end_color", response["gradient_end_color"], "no_reload", true);
                }
            }

            if (response["color_mode"] === "Speed") {
                document.getElementById("current_led_color").innerHTML = '<svg ' +
                    'width="100%" height="45px">\n' +
                    '      <defs>\n' +
                    '        <linearGradient id="g1">\n' +
                    '          <stop offset="5%" stop-color="' + response["speed_slowest_color"] + '" />\n' +
                    '          <stop offset="95%" stop-color="' + response["speed_fastest_color"] + '" />\n' +
                    '        </linearGradient>\n' +
                    '       <linearGradient id="g2" x1=".5" x2=".5" y2="1">\n' +
                    '           <stop stop-color="#000" stop-opacity="0"/>\n' +
                    '           <stop offset=".59" stop-color="#000" stop-opacity=".34217436974789917"/>\n' +
                    '           <stop offset="1" stop-color="#000"/>\n' +
                    '       </linearGradient>' +
                    '      </defs>\n' +
                    '      <rect width="100%" height="45px" fill=\'url(#g1)\'/>' +
                    '      <rect width="100%" height="45px" fill=\'url(#g2)\'/>\n' +
                    '    </svg>'
                document.getElementById("current_led_color").innerHTML += '<img class="w-full opacity-50" ' +
                    'style="height: 40px;width:100%;margin-top:-40px" src="../static/piano.svg">' +
                    '<div class="flex"><p class="w-full text-xs italic text-gray-600 dark:text-gray-400">slowest</p>' +
                    '<p class="w-full text-xs italic text-right text-gray-600 dark:text-gray-400">fastest</p></div>';

                if (is_editing_sequence === "true") {
                    remove_color_modes();
                    document.getElementById('Speed').hidden = false;
                    document.getElementById("speed_slow_color").value = response["speed_slowest_color"];
                    document.getElementById("speed_fast_color").value = response["speed_fastest_color"];

                    document.getElementById("speed_slow_color").dispatchEvent(new Event('input'));
                    document.getElementById("speed_fast_color").dispatchEvent(new Event('input'));


                    change_setting("speed_slow_color", response["speed_slowest_color"], "no_reload", true);
                    change_setting("speed_fast_color", response["speed_fastest_color"], "no_reload", true);
                }
            }

            if (response["color_mode"] === "Rainbow") {
                offset = response["rainbow_offset"] % 175;
                offset_percent = (offset / 175) * 100;
                offset_percent = -200 - offset_percent;

                if (response.rainbow_timeshift < 0) {
                    response.rainbow_timeshift *= -1;
                    timeshift_speed_in_seconds = 19 * (10 / response.rainbow_timeshift);
                    animation = 'animation: bannermove_right ' + timeshift_speed_in_seconds + 's linear infinite;';
                } else {
                    timeshift_speed_in_seconds = 19 * (10 / response.rainbow_timeshift);
                    animation = 'animation: bannermove_left ' + timeshift_speed_in_seconds + 's linear infinite;';
                }

                //calculating width of gradient box
                box_amount = Math.floor(response["rainbow_scale"] / 150);
                box_remaining = response["rainbow_scale"] % 150;
                box_remaining_percent = (box_remaining / 150) * 100
                if (box_remaining > 0) {
                    if (box_amount > 0) {
                        parts = 100 / box_remaining_percent;
                        total_parts_visible = ((parts * box_amount) + 1);
                        width = (100 / total_parts_visible) * parts;
                    } else {
                        width = (100 / box_remaining_percent) * 100;
                    }
                    box_amount += 1;
                } else {
                    width = 0;
                }

                let rainbow_example = '';
                rainbow_example += '<div class="flex overflow-hidden mt-2">';
                //+4, because there has to be two additional gradient boxes on both sides, so both offset and animation can be applied
                for (i = 0; i < (box_amount + 4); i++) {
                    rainbow_example += '<div class="rainbow-box" style="' + animation + '' +
                        'transform: translateX(' + offset_percent + '%);min-width:' + width + '%;"></div>';
                }
                rainbow_example += '</div>'
                rainbow_example += '<img class="w-full opacity-50" style="height: 40px;width:100%;margin-top:-40px" src="../static/piano.svg">'
                rainbow_example += '<p class="text-xs italic text-right text-gray-600 dark:text-gray-400">*approximate look</p>'
                /*
                rainbow_example += '<label ' +
                    'class="block uppercase tracking-wide text-xs font-bold mt-2 text-gray-600 dark:text-gray-400">Offset</label>' +
                    '<div class="w-full">' + response.rainbow_offset + '</div>'
                rainbow_example += '<label ' +
                    'class="block uppercase tracking-wide text-xs font-bold mt-2 text-gray-600 dark:text-gray-400">Timeshift</label>' +
                    '<div class="w-full">' + response.rainbow_timeshift + '</div>'
                 */
                document.getElementById("current_led_color").innerHTML = rainbow_example;

                if (is_editing_sequence === "true") {
                    document.getElementById("rainbow_offset").value = response["rainbow_offset"];
                    document.getElementById("rainbow_scale").value = response["rainbow_scale"];
                    document.getElementById("rainbow_timeshift").value = response.rainbow_timeshift;

                    remove_color_modes();
                    document.getElementById('Rainbow').hidden = false;

                    change_setting("rainbow_offset", response["rainbow_offset"], "no_reload", true);
                    change_setting("rainbow_scale", response["rainbow_scale"], "no_reload", true);
                    change_setting("rainbow_timeshift", response.rainbow_timeshift, "no_reload", true);
                }
            }

            if (response.color_mode === "VelocityRainbow") {
                const offset = ((~~document.getElementById("velocityrainbow_offset").value % 256) + 256) % 256;
                const scale = ~~document.getElementById("velocityrainbow_scale").value;
                const curve = ~~document.getElementById("velocityrainbow_curve").value;

                const rgbToHex = (r, g, b) => '#' + [r, g, b].map(x => {
                    const hex = x.toString(16)
                    return hex.length === 1 ? '0' + hex : hex
                }).join('');

                const rgbToHexA = (a) => '#' + [~~a[0], ~~a[1], ~~a[2]].map(x => {
                    const hex = x.toString(16)
                    return hex.length === 1 ? '0' + hex : hex
                }).join('');

                document.getElementById("current_led_color").innerHTML = '<canvas id="VelocityRainbowPreview" style="width: 100%;" height=40px></canvas>';
                const canvas = document.getElementById('VelocityRainbowPreview');
                var width = canvas.clientWidth;
                const ctx = canvas.getContext("2d");
                const grd = ctx.createLinearGradient(0, 0, width, 0);
                for (let i = 0; i <= 127; i += 5) {
                    const vel = ~~(i * 255 / 127);
                    const vel2 = 255 * powercurve(i / 127, curve / 100);
                    const vel3 = ~~(vel2 * scale / 100) % 256;
                    const vel4 = ~~(vel3 + offset) % 256;

                    grd.addColorStop(i / 127, rgbToHexA(hsvToRgb(vel4 / 255, 1, (i / 127) * 0.3 + 0.7)));
                }
                ctx.fillStyle = grd;
                ctx.fillRect(0, 0, width, 40);


                if (is_editing_sequence === "true") {
                    document.getElementById("velocityrainbow_offset").value = response["velocityrainbow_offset"];
                    document.getElementById("velocityrainbow_scale").value = response["velocityrainbow_scale"];
                    document.getElementById("velocityrainbow_curve").value = response["velocityrainbow_curve"];

                    remove_color_modes();
                    document.getElementById('VelocityRainbow').hidden = false;

                    change_setting("velocityrainbow_offset", response["velocityrainbow_offset"], "no_reload", true);
                    change_setting("velocityrainbow_scale", response["velocityrainbow_scale"], "no_reload", true);
                    change_setting("velocityrainbow_curve", response["velocityrainbow_curve"], "no_reload", true);
                }
            }

            if (response["color_mode"] === "Scale") {
                //document.getElementById("led_color").innerHTML = response.scale_key
                let scale_key_array = [response["key_in_scale_color"], response["key_not_in_scale_color"]];
                document.getElementById("current_led_color").innerHTML = '<div id="led_color_scale" class="flex"></div>';

                scale_key_array.forEach(function (item, index) {
                    document.getElementById("led_color_scale").innerHTML += '<svg width="100%" height="45px">' +
                        '<defs>\n' +
                        '   <linearGradient id="gradient_single_' + item + '" x1=".5" y1="1" x2=".5">\n' +
                        '       <stop stop-color="' + item + '" stop-opacity="0"/>\n' +
                        '       <stop offset=".61" stop-color="' + item + '" stop-opacity=".65"/>\n' +
                        '       <stop offset="1" stop-color="' + item + '"/>\n' +
                        '   </linearGradient>\n' +
                        '</defs>' +
                        '<rect width="100%" height="45px" fill="url(#gradient_single_' + item + ')" /></svg>';
                });
                document.getElementById("current_led_color").innerHTML += '<img class="w-full opacity-50" ' +
                    'style="height: 40px;width:100%;margin-top:-40px" src="../static/piano.svg">' +
                    '<div class="flex"><p class="w-full text-xs italic text-gray-600 dark:text-gray-400">in a scale</p>' +
                    '<p class="w-full text-xs italic text-right text-gray-600 dark:text-gray-400">not in a scale</p></div>';
                if (is_editing_sequence === "true") {
                    remove_color_modes();
                    document.getElementById('Scale').hidden = false;
                    document.getElementById("key_in_scale_color").value = response["key_in_scale_color"];
                    document.getElementById("key_not_in_scale_color").value = response["key_not_in_scale_color"];
                    document.getElementById("scale_key").value = response["scale_key"];

                    document.getElementById("key_in_scale_color").dispatchEvent(new Event('input'));
                    document.getElementById("key_not_in_scale_color").dispatchEvent(new Event('input'));

                    change_setting("key_in_scale_color", response["key_in_scale_color"], "no_reload", true);
                    change_setting("key_not_in_scale_color", response["key_not_in_scale_color"], "no_reload", true);
                    change_setting("scale_key", response["scale_key"], "no_reload", true);
                }
            }
        }
    };
    xhttp.open("GET", "/api/get_sequence_setting", true);
    xhttp.send();
}


function initialize_homepage() {
    clearInterval(homepage_interval);
    if (getCookie("refresh_rate") != null) {
        refresh_rate = getCookie("refresh_rate");
    } else {
        setCookie("refresh_rate", 3, 365);
    }
    document.getElementById("refresh_rate").value = refresh_rate;
    if (getCookie("refresh_rate") != 0 && refresh_rate != null) {
        homepage_interval = setInterval(get_homepage_data_loop, refresh_rate * 1000)
    }
    if (getCookie("refresh_rate") == 0) {
        setTimeout(get_homepage_data_loop, 1000)
    }
    document.getElementById('refresh_rate').onchange = function () {
        setCookie('refresh_rate', this.value, 365);
        clearInterval(homepage_interval)
        if (this.value !== 0) {
            homepage_interval = setInterval(get_homepage_data_loop, this.value * 1000)
        }
    }

    if (is_playing) {
        document.getElementById("metronome_start").classList.add("hidden");
        document.getElementById("metronome_stop").classList.remove("hidden");
    } else {
        document.getElementById("metronome_start").classList.remove("hidden");
        document.getElementById("metronome_stop").classList.add("hidden");
    }
    document.getElementById("beats_per_minute").innerHTML = beats_per_minute;
    document.getElementById("bpm_slider").value = beats_per_minute;

    document.getElementById("beats_per_measure").value = beats_per_measure;

}

function initialize_led_settings() {
    if (document.getElementById('brightness')) {

        document.getElementById('backlightcolors').addEventListener('change', function (event) {
            change_color_input('backlight_', 'backlight_color', 'backlight_color')
        });

        document.getElementById('sidescolors').addEventListener('change', function (event) {
            change_color_input('sides_', 'sides_color', 'sides_color')
        });

        document.getElementById('brightness').onchange = function () {
            change_setting("brightness", this.value)
        }

        document.getElementById('backlight_brightness').onchange = function () {
            change_setting("backlight_brightness", this.value)
        }

        document.getElementById('skipped_notes').onchange = function () {
            change_setting("skipped_notes", this.value)
        }

        document.getElementById('led_count').onchange = function () {
            change_setting("led_count", this.value)
        }

        document.getElementById('leds_per_meter').onchange = function () {
            change_setting("leds_per_meter", this.value)
        }

        document.getElementById('shift').onchange = function () {
            change_setting("shift", this.value)
        }

        document.getElementById('reverse').onchange = function () {
            change_setting("reverse", this.value)
        }

        document.getElementById('sides_color_mode').onchange = function () {
            change_setting("sides_color_mode", this.value)
            if (this.value === "RGB") {
                document.getElementById('sides_color_choose').hidden = false;
            } else {
                document.getElementById('sides_color_choose').hidden = true;
            }
        }
    }

    document.getElementById('fading_speed').onchange = function () {
        let value = this.value || "10";
        change_setting("fading_speed", value, false, true)
    }

    document.getElementById('velocity_speed').onchange = function () {
        let value = this.value || "8";
        change_setting("velocity_speed", value, false, true)
    }

    document.getElementById('light_mode').onchange = function () {
        if (this.value === "Fading") {
            document.getElementById('fading').hidden = false;
            document.getElementById('fading_speed').onchange();
        } else {
            document.getElementById('fading').hidden = true;
        }
        if (this.value === "Velocity") {
            document.getElementById('velocity').hidden = false;
            document.getElementById('velocity_speed').onchange();
        } else {
            document.getElementById('velocity').hidden = true;
        }
        change_setting("light_mode", this.value, false, true)
    }

    document.getElementById('ledcolors').addEventListener('change', function (event) {
        change_color_input('', 'led_color', 'led_color')
    });

    document.getElementById('speedslowcolors').addEventListener('change', function (event) {
        change_color_input('speed_slowest_', 'speed_slow_color', 'speed_slowest_color')
    });

    document.getElementById('speedfastcolors').addEventListener('change', function (event) {
        change_color_input('speed_fastest_', 'speed_fast_color', 'speed_fastest_color')
    });

    document.getElementById('gradientstartcolors').addEventListener('change', function (event) {
        change_color_input('gradient_start_', 'gradient_start_color', 'gradient_start_color')
    });

    document.getElementById('gradientendcolors').addEventListener('change', function (event) {
        change_color_input('gradient_end_', 'gradient_end_color', 'gradient_end_color')
    });

    document.getElementById('keyinscalecolors').addEventListener('change', function (event) {
        change_color_input('key_in_scale_', 'key_in_scale_color', 'key_in_scale_color')
    });

    document.getElementById('keynotinscalecolors').addEventListener('change', function (event) {
        change_color_input('key_not_in_scale_', 'key_not_in_scale_color', 'key_not_in_scale_color')
    });

    document.getElementById('rainbow_offset').onchange = function () {
        change_setting("rainbow_offset", this.value, false, true)
    }

    document.getElementById('rainbow_scale').onchange = function () {
        change_setting("rainbow_scale", this.value, false, true)
    }

    document.getElementById('rainbow_timeshift').onchange = function () {
        change_setting("rainbow_timeshift", this.value, false, true)
    }

    document.getElementById('velocityrainbow_offset').onchange = function () {
        change_setting("velocityrainbow_offset", this.value, false, true)
    }

    document.getElementById('velocityrainbow_scale').onchange = function () {
        change_setting("velocityrainbow_scale", this.value, false, true)
    }

    document.getElementById('velocityrainbow_curve').onchange = function () {
        change_setting("velocityrainbow_curve", this.value, false, true)
    }

    document.getElementById('color_mode').onchange = function () {
        switch (this.value) {
            case "Single":
                remove_color_modes();
                document.getElementById('Single').hidden = false;
                change_setting("color_mode", "Single", false, true);
                document.getElementById("led_color").dispatchEvent(new Event('input'));
                break;
            case "Multicolor":
                remove_color_modes();
                document.getElementById('Multicolor').hidden = false;
                change_setting("color_mode", "Multicolor", false, true);
                break;
            case "Rainbow":
                remove_color_modes();
                document.getElementById('Rainbow').hidden = false;
                change_setting("color_mode", "Rainbow", false, true);
                break;
            case "VelocityRainbow":
                remove_color_modes();
                document.getElementById('VelocityRainbow').hidden = false;
                change_setting("color_mode", "VelocityRainbow", false, true);
                break;
            case "Speed":
                remove_color_modes();
                document.getElementById('Speed').hidden = false;
                change_setting("color_mode", "Speed", false, true);
                document.getElementById("speed_slow_color").dispatchEvent(new Event('input'));
                document.getElementById("speed_fast_color").dispatchEvent(new Event('input'));
                break;
            case "Gradient":
                remove_color_modes();
                document.getElementById('Gradient').hidden = false;
                change_setting("color_mode", "Gradient", false, true);
                document.getElementById("gradient_start_color").dispatchEvent(new Event('input'));
                document.getElementById("gradient_end_color").dispatchEvent(new Event('input'));
                break;
            case "Scale":
                remove_color_modes();
                document.getElementById('Scale').hidden = false;
                change_setting("color_mode", "Scale", false, true);
                document.getElementById("key_in_scale_color").dispatchEvent(new Event('input'));
                document.getElementById("key_not_in_scale_color").dispatchEvent(new Event('input'));
                break;
            default:

        }
    }
    get_settings();
}

function press_button(element) {
    element.classList.add("pressed");
    setTimeout(function () {
        element.classList.remove("pressed");
    }, 150);
}

function initialize_songs() {
    get_recording_status();
    if (getCookie("sort_by") !== null) {
        document.getElementById("sort_by").value = getCookie("sort_by");
    } else {
        document.getElementById("sort_by").value = "dateAsc";
    }
    get_songs();
    initialize_upload();
    window.addEventListener('resize', function (event) {
        const note_width = document.getElementById('player_and_songs').offsetWidth / 54;
        document.getElementById('myVisualizer').config.whiteNoteWidth = note_width;
    }, true);
}


function initialize_sequences() {
    clearInterval(homepage_interval);
    document.getElementById('next_step_button').addEventListener("mousedown", function (e) {
        press_button(document.getElementById('next_step_button'));
    });

    window.addEventListener('keydown', function (e) {
        if (e.keyCode === 32 && e.target === document.body) {
            change_setting('next_step', '0');
            press_button(document.getElementById('next_step_button'));
            e.preventDefault();
        }
    });
    get_sequences();
    get_current_sequence_setting();
}

function initialize_ports_settings() {
    get_ports()
    document.getElementById('switch_ports').onclick = function () {
        document.getElementById('switch_ports').disabled = true;
        document.getElementById('switch_ports_sidebar').disabled = true;
        switch_ports()
    }
    document.getElementById('active_input').onchange = function () {
        change_setting("input_port", this.value)
    }
    document.getElementById('secondary_input').onchange = function () {
        change_setting("secondary_input_port", this.value)
    }
    document.getElementById('playback_input').onchange = function () {
        change_setting("play_port", this.value)
    }
}


function hexToRgb(hex) {
    const result = /^#?([a-f\d]{2})([a-f\d]{2})([a-f\d]{2})$/i.exec(hex);
    return result ? {
        r: parseInt(result[1], 16),
        g: parseInt(result[2], 16),
        b: parseInt(result[3], 16)
    } : null;
}

function rgbToHex(r, g, b) {
    return "#" + ((1 << 24) + (r << 16) + (g << 8) + b).toString(16).slice(1);
}

function enforceMinMax(el) {
    if (el.value !== "") {
        if (parseInt(el.value) < parseInt(el.min)) {
            el.value = el.min;
        }
        if (parseInt(el.value) > parseInt(el.max)) {
            el.value = el.max;
        }
    }
}

function get_sequences() {
    if (!document.getElementById('sequences_list_1')) {
        return false;
    }

    const xhttp = new XMLHttpRequest();
    xhttp.timeout = 5000;
    xhttp.onreadystatechange = function () {
        if (this.readyState === 4 && this.status === 200) {
            let sequence_editing_number = document.getElementById('sequences_list_2').value;

            let loop_length = 1;
            if (document.getElementById('sequence_edit').getAttribute("active") === 'true') {
                loop_length = 2;
            }
            for (let s = 1; s <= loop_length; s++) {
                const sequences_list = document.getElementById('sequences_list_' + s);
                let response = JSON.parse(this.responseText);
                removeOptions(document.getElementById('sequences_list_' + s));
                let i = 0;
                response["sequences_list"].unshift("None");
                response["sequences_list"].forEach(function (item, index) {
                    const opt = document.createElement('option');
                    opt.appendChild(document.createTextNode(item));
                    opt.value = i;
                    sequences_list.appendChild(opt);
                    i += 1
                })
                if (s === 1) {
                    sequences_list.value = response["sequence_number"];
                } else {
                    sequences_list.value = sequence_editing_number;
                }

            }
            //get_steps_list();
        }
    };
    xhttp.open("GET", "/api/get_sequences", true);
    xhttp.send();
}

function toggle_edit_sequence() {
    if (document.getElementById('sequence_edit').getAttribute("active") === 'true') {
        document.getElementById('sequence_edit').setAttribute("active", false);
        document.getElementById('sequence_edit_block').classList.add("opacity-50");
        document.getElementById('sequence_edit_block').classList.add("pointer-events-none");
        document.getElementById('sequence_edit').classList.add("animate-pulse");
        document.getElementById('sequence_block').classList.remove("pointer-events-none", "opacity-50");
        document.getElementById('sequences_list_2').value = 0;
    } else {
        document.getElementById('sequence_edit').setAttribute("active", true);
        document.getElementById('sequence_edit_block').classList.remove("opacity-50");
        document.getElementById('sequence_edit_block').classList.remove("pointer-events-none");
        document.getElementById('sequence_edit').classList.remove("animate-pulse");
        document.getElementById('sequence_block').classList.add("pointer-events-none", "opacity-50");
        get_sequences();
    }
}

function get_steps_list() {
    const xhttp = new XMLHttpRequest();
    const sequence_element = document.getElementById('sequences_list_2');
    const sequence = sequence_element.value;

    let current_step = document.getElementById('sequence_step').value;

    document.getElementById('sequence_name').value = sequence_element.options[sequence_element.selectedIndex].text;
    if (sequence === 0) {
        return false;
    }

    xhttp.timeout = 5000;
    xhttp.onreadystatechange = function () {
        if (this.readyState === 4 && this.status === 200) {
            removeOptions(document.getElementById('sequence_step'));
            const sequences_list = document.getElementById('sequence_step');
            let response = JSON.parse(this.responseText);
            let i = 0;
            response["steps_list"].forEach(function (item, index) {
                const opt = document.createElement('option');
                opt.appendChild(document.createTextNode(item.replace('step_', 'Step ')));
                opt.value = i;
                sequences_list.appendChild(opt);
                i += 1
            });
            document.getElementById("control_number").value = response["control_number"];
            document.getElementById("next_step").value = response["next_step"];
            document.getElementById('sequence_step').value = current_step;
            set_step_properties(sequence_element.value,
                document.getElementById('sequence_step').value);

            if(i > 0 && document.getElementById('sequence_step').value == ''){
                document.getElementById('sequence_step').value = 0;
            }
        }
    };
    xhttp.open("GET", "/api/get_steps_list?sequence=" + sequence, true);
    xhttp.send();
}

function set_step_properties(sequence, step) {
    sequence -= 1
    const xhttp = new XMLHttpRequest();
    xhttp.timeout = 5000;
    xhttp.onreadystatechange = function () {
        if (this.readyState === 4 && this.status === 200) {
            get_current_sequence_setting(true, true);
        }
    };
    xhttp.open("GET", "/api/set_step_properties?sequence=" + sequence + "&step=" + step, true);
    xhttp.send();
}

function get_ports() {
    const xhttp = new XMLHttpRequest();
    xhttp.timeout = 5000;
    xhttp.onreadystatechange = function () {
        if (this.readyState === 4 && this.status === 200 && document.getElementById('active_input') != null) {
            const active_input_select = document.getElementById('active_input');
            const secondary_input_select = document.getElementById('secondary_input');
            const playback_select = document.getElementById('playback_input');
            let response = JSON.parse(this.responseText);
            const length = active_input_select.options.length;
            for (let i = length - 1; i >= 0; i--) {
                active_input_select.options[i] = null;
                secondary_input_select.options[i] = null;
                playback_select.options[i] = null;
            }
            response["ports_list"].forEach(function (item, index) {
                const opt = document.createElement('option');
                const opt2 = document.createElement('option');
                const opt3 = document.createElement('option');
                opt.appendChild(document.createTextNode(item));
                opt2.appendChild(document.createTextNode(item));
                opt3.appendChild(document.createTextNode(item));
                opt.value = item;
                opt2.value = item;
                opt3.value = item;
                active_input_select.appendChild(opt);
                secondary_input_select.appendChild(opt2);
                playback_select.appendChild(opt3);
            });
            active_input_select.value = response["input_port"];
            secondary_input_select.value = response["secondary_input_port"];
            playback_select.value = response["play_port"];
            let connected_ports = response["connected_ports"];
            connected_ports = connected_ports.replaceAll("\\n", "&#10;")
            connected_ports = connected_ports.replaceAll("\\t", "        ")
            connected_ports = connected_ports.replaceAll("b\"", "")
            document.getElementById('connect_all_textarea').innerHTML = connected_ports;
            if (response["midi_logging"] === "1") {
                document.getElementById("midi_events_checkbox").checked = true;
            }
        }
    };
    xhttp.open("GET", "/api/get_ports", true);
    xhttp.send();
}

function get_recording_status() {
    const xhttp = new XMLHttpRequest();
    xhttp.timeout = 5000;
    xhttp.onreadystatechange = function () {
        if (this.readyState === 4 && this.status === 200) {
            let response = JSON.parse(this.responseText);
            document.getElementById("input_port").innerHTML = response["input_port"];
            document.getElementById("play_port").innerHTML = response["play_port"];

            if (response["isrecording"]) {
                document.getElementById("recording_status").innerHTML = '<p class="animate-pulse text-red-400">recording</p>';
                document.getElementById("start_recording_button").classList.add('pointer-events-none', 'animate-pulse');
                document.getElementById("save_recording_button").classList.remove('pointer-events-none', 'opacity-50');
                document.getElementById("cancel_recording_button").classList.remove('pointer-events-none', 'opacity-50');
            } else {
                document.getElementById("recording_status").innerHTML = '<p>idle</p>';
                document.getElementById("start_recording_button").classList.remove('pointer-events-none', 'animate-pulse');
                document.getElementById("save_recording_button").classList.add('pointer-events-none', 'opacity-50');
                document.getElementById("cancel_recording_button").classList.add('pointer-events-none', 'opacity-50');
            }
            if (Object.keys(response["isplaying"]).length > 0) {
                document.getElementById("midi_player_wrapper").classList.remove("hidden");
                document.getElementById("start_midi_play").classList.add("hidden");
                document.getElementById("stop_midi_play").classList.remove("hidden");
            }
        }
    };
    xhttp.open("GET", "/api/get_recording_status", true);
    xhttp.send();
}

function get_learning_status(loop_call = false) {
    const xhttp = new XMLHttpRequest();
    const delay_between_requests = 500;
    xhttp.timeout = 5000;
    xhttp.onreadystatechange = function () {
        let response;
        if (this.readyState === 4 && this.status === 200) {
            response = JSON.parse(this.responseText);

            clearTimeout(learning_status_timeout);
            document.getElementById("start_learning").classList.add("pointer-events-none", "opacity-50");
            switch (response.loading) {
                case 0:
                    learning_status_timeout = setTimeout(get_learning_status, delay_between_requests, true);
                    break;
                case 1:
                    learning_status_timeout = setTimeout(get_learning_status, delay_between_requests, true);
                    document.getElementById("start_learning").innerHTML = '<span class="flex uppercase text-xs m-auto ">' +
                        '<div id="learning_status" class="align-middle text-center">Loading...</div></span>';
                    break;
                case 2:
                    learning_status_timeout = setTimeout(get_learning_status, delay_between_requests, true);
                    document.getElementById("start_learning").innerHTML = '<span class="flex uppercase text-xs m-auto ">' +
                        '<div id="learning_status" class="align-middle text-center">Processing...</div></span>';
                    break;
                case 3:
                    learning_status_timeout = setTimeout(get_learning_status, delay_between_requests, true);
                    document.getElementById("start_learning").innerHTML = '<span class="flex uppercase text-xs m-auto ">' +
                        '<div id="learning_status" class="align-middle text-center">Merging...</div></span>';
                    break;
                case 4:
                    document.getElementById("start_learning").classList.remove("pointer-events-none", "opacity-50");
                    document.getElementById("start_learning").innerHTML = '<span class="flex uppercase text-xs m-auto ">' +
                        '<div id="learning_status" class="align-middle text-center">Start learning</div></span>';
                    break;
                case 5:
                    document.getElementById("start_learning").innerHTML = '<span class="flex uppercase text-xs m-auto ">' +
                        '<div id="learning_status" class="align-middle text-center">Error!</div></span>';
                    break;
                default:
                    break;
            }


            if (response.loading === 4 || loop_call === false) {

                document.getElementById("practice").value = response["practice"];
                document.getElementById("tempo_slider").value = response["set_tempo"];
                document.getElementById("hands").value = response["hands"];
                document.getElementById("mute_hand").value = response["mute_hand"];

                document.getElementById("wrong_notes").value = response["show_wrong_notes"];
                document.getElementById("future_notes").value = response["show_future_notes"];

                document.getElementById("start_point").innerHTML = response["start_point"];
                document.getElementById("end_point").innerHTML = response["end_point"];

                hand_colorList = response["hand_colorList"];
                let hand_colorR = response["hand_colorR"];
                let hand_colorL = response["hand_colorL"];

                let hand_colorR_RGB = response.hand_colorList[hand_colorR][0] + ", " + response.hand_colorList[hand_colorR][1] + ", " + response.hand_colorList[hand_colorR][2];
                let hand_colorL_RGB = response.hand_colorList[hand_colorL][0] + ", " + response.hand_colorList[hand_colorL][1] + ", " + response.hand_colorList[hand_colorL][2];

                document.getElementById("hand_colorR").style.fill = 'rgb(' + hand_colorR_RGB + ')';
                document.getElementById("hand_colorL").style.fill = 'rgb(' + hand_colorL_RGB + ')';

                if (response["is_loop_active"] === 1) {
                    document.getElementById("is_loop_active").checked = true;
                }

                const min = 0;
                const max = 100;

                const value_left = response["start_point"];
                const value_right = response["end_point"];

                const value_left_percent = (100 / (max - min)) * value_left - (100 / (max - min)) * min;
                const value_right_percent = (100 / (max - min)) * value_right - (100 / (max - min)) * min;

                const value_right_percent_reverse = 100 - value_right_percent;

                document.getElementById("learning_slider_wrapper").innerHTML = '<div slider="" id="slider-distance">\n' +
                    '<div>\n' +
                    '   <div inverse-left="" style="width:' + value_left_percent + '%;"></div>\n' +
                    '   <div inverse-right="" style="width:' + value_right_percent_reverse + '%;"></div>\n' +
                    '   <div range="" style="left:' + value_left_percent + '%;right:' + value_right_percent_reverse + '%;"></div>\n' +
                    '   <span thumb="" style="left:' + value_left_percent + '%;"></span>\n' +
                    '   <span thumb="" style="left:' + value_right_percent + '%;"></span>\n' +
                    '   <div sign="" style="left:' + value_left_percent + '%;">\n' +
                    '       <span id="value1">' + value_left + '</span>\n' +
                    '   </div>\n' +
                    '   <div sign="" style="left:' + value_right_percent + '%;">\n' +
                    '       <span id="value2">' + value_right + '</span>\n' +
                    '   </div>\n' +
                    '</div>\n' +
                    '<input id="learning_start_point" type="range" tabindex="0" value="' + value_left + '" max="100" min="0" step="1"\n' +
                    '   oninput="show_left_slider(this)" onchange="change_setting(\'learning_start_point\', this.value);\n' +
                    '   document.getElementById(\'start_point\').innerHTML = this.value">\n' +
                    '<input id="learning_end_point" type="range" tabindex="0" value="' + value_right + '" max="100" min="0" step="1"\n' +
                    '   oninput="show_right_slider(this)" onchange="change_setting(\'learning_end_point\', this.value);\n' +
                    '   document.getElementById(\'end_point\').innerHTML = this.value">\n' +
                    '</div>';
            }

        }

    };
    xhttp.open("GET", "/api/get_learning_status", true);
    xhttp.send();
}


function get_songs() {
    let page;
    let max_page;
    if (document.getElementById("songs_page")) {
        page = parseInt(document.getElementById("songs_page").value);
        let max_page = parseInt(document.getElementById("songs_page").max);
    } else {
        page = 1;
        max_page = 1;
    }
    if (max_page === 0) {
        max_page = 1;
    }
    if (page > max_page) {
        document.getElementById("songs_page").value = max_page;
        return false;
    }
    if (page < 1) {
        document.getElementById("songs_page").value = 1;
        return false;
    }
    document.getElementById("songs_list_table").classList.add("animate-pulse", "pointer-events-none");

    let sortby = document.getElementById("sort_by").value;
    if (document.getElementById("songs_per_page")) {
        length = document.getElementById("songs_per_page").value;
    } else {
        length = 10;
    }

    let search = document.getElementById("song_search").value;

    const xhttp = new XMLHttpRequest();
    xhttp.timeout = 5000;
    xhttp.onreadystatechange = function () {
        if (this.readyState === 4 && this.status === 200) {
            document.getElementById("songs_list_table").innerHTML = this.responseText;
            const dates = document.getElementsByClassName("song_date");
            for (let i = 0; i < dates.length; i++) {
                dates.item(i).innerHTML = new Date(dates.item(i).innerHTML * 1000).toISOString().slice(0, 19).replace('T', ' ');
            }
            const names = document.getElementsByClassName("song_name");
            for (let i = 0; i < names.length; i++) {
                names.item(i).value = names.item(i).value.replace('.mid', '');
            }
            document.getElementById("songs_list_table").classList.remove("animate-pulse", "pointer-events-none");

            document.getElementById("songs_per_page").value = length;

            if (sortby === "nameAsc") {
                document.getElementById("sort_icon_nameAsc").classList.remove("hidden");
                document.getElementById("sort_icon_nameDesc").classList.add("hidden");
                document.getElementById("sort_by_name").classList.add("text-gray-800", "dark:text-gray-200");
                document.getElementById("sort_by_date").classList.remove("text-gray-800", "dark:text-gray-200");
            }
            if (sortby === "nameDesc") {
                document.getElementById("sort_icon_nameDesc").classList.remove("hidden");
                document.getElementById("sort_icon_nameAsc").classList.add("hidden");
                document.getElementById("sort_by_name").classList.add("text-gray-800", "dark:text-gray-200");
                document.getElementById("sort_by_date").classList.remove("text-gray-800", "dark:text-gray-200");
            }

            if (sortby === "dateAsc") {
                document.getElementById("sort_icon_dateAsc").classList.remove("hidden");
                document.getElementById("sort_icon_dateDesc").classList.add("hidden");
                document.getElementById("sort_by_date").classList.add("text-gray-800", "dark:text-gray-200");
                document.getElementById("sort_by_name").classList.remove("text-gray-800", "dark:text-gray-200");
            }
            if (sortby === "dateDesc") {
                document.getElementById("sort_icon_dateDesc").classList.remove("hidden");
                document.getElementById("sort_icon_dateAsc").classList.add("hidden");
                document.getElementById("sort_by_date").classList.add("text-gray-800", "dark:text-gray-200");
                document.getElementById("sort_by_name").classList.remove("text-gray-800", "dark:text-gray-200");
            }

        }
    };
    xhttp.open("GET", "/api/get_songs?page=" + page + "&length=" + length + "&sortby=" + sortby + "&search=" + search, true);
    xhttp.send();
}


function show_multicolors(colors, ranges, iteration) {
    try {
        colors = JSON.parse(colors);
        ranges = JSON.parse(ranges);
        iteration = JSON.parse(iteration);
    } catch (e) {
    }

    let multicolor_element = document.getElementById("Multicolor");
    let i = 0;
    multicolor_element.innerHTML = "<div class=\"flex items-center mb-4\">\n" +
        "            <input onclick=\"change_setting('multicolor_iteration', this.checked)\" id=\"multicolor_iteration_checkbox\" " +
        "           type=\"checkbox\" value=\"\" class=\"w-4 h-4 text-blue-600 bg-gray-100 rounded border-gray-300 " +
        "focus:ring-blue-500 dark:focus:ring-blue-600 dark:ring-offset-gray-800 focus:ring-2 dark:bg-gray-700 dark:border-gray-600\">\n" +
        "            <label for=\"default-checkbox\" class=\"pl-2 block uppercase tracking-wide text-xs font-bold mt-2 " +
        "text-gray-600 dark:text-gray-400\">Cycle through colors</label>\n" +
        "        </div>";

    const add_button = "<button onclick=\"this.classList.add('hidden');this.nextElementSibling.classList.remove('hidden')\" " +
        "id=\"multicolor_add\" class=\"w-full outline-none mb-2 bg-gray-100 dark:bg-gray-600 font-bold h-6 py-2 px-2 " +
        "rounded-2xl inline-flex items-center\">\n" +
        "   <svg xmlns=\"http://www.w3.org/2000/svg\" class=\"h-6 w-full justify-items-center text-green-400\" " +
        "fill=\"none\" viewBox=\"0 0 24 24\" stroke=\"currentColor\">\n" +
        "      <path stroke-linecap=\"round\" stroke-linejoin=\"round\" stroke-width=\"2\" d=\"M12 9v3m0 " +
        "0v3m0-3h3m-3 0H9m12 0a9 9 0 11-18 0 9 9 0 0118 0z\"></path>\n" +
        "   </svg>\n" +
        "</button>\n" +
        "<button onclick=\"change_setting('add_multicolor', '0')\" id=\"multicolor_add\" " +
        "class=\"hidden w-full outline-none mb-2 bg-gray-100 dark:bg-gray-600 font-bold h-6 py-2 px-2 " +
        "rounded-2xl inline-flex items-center\">\n" +
        "<span class=\"w-full text-green-400\">Click to confirm</span></button>";
    multicolor_element.classList.remove("pointer-events-none", "opacity-50");
    multicolor_element.innerHTML += add_button;
    for (const element of colors) {

        const hex_color = rgbToHex(element[0], element[1], element[2]);

        const min = 20;
        const max = 108;

        const value_left = ranges[i][0];
        const value_right = ranges[i][1];

        const value_left_percent = (100 / (max - min)) * value_left - (100 / (max - min)) * min;
        const value_right_percent = (100 / (max - min)) * value_right - (100 / (max - min)) * min;

        const value_right_percent_reverse = 100 - value_right_percent;

        //append multicolor slider
        multicolor_element.innerHTML += '<div class="mb-2 bg-gray-100 dark:bg-gray-600" id="multicolor_' + i + '">' +
            '<label class="ml-2 inline block uppercase tracking-wide text-xs font-bold mt-2 text-gray-600 dark:text-gray-400">\n' +
            '                    Color ' + parseInt(i + 1) + '\n' +
            '                </label><div onclick=\'this.classList.add("hidden");' +
            'this.nextElementSibling.classList.remove("hidden")\' class="inline float-right text-red-400">' +
            '<svg xmlns="http://www.w3.org/2000/svg" class="h-6 w-6" fill="none" viewBox="0 0 24 24" stroke="currentColor">\n' +
            '  <path stroke-linecap="round" stroke-linejoin="round" ' +
            'stroke-width="2" d="M19 7l-.867 12.142A2 2 0 0116.138 21H7.862a2 2 0 01-1.995-1.858L5 7m5 ' +
            '4v6m4-6v6m1-10V4a1 1 0 00-1-1h-4a1 1 0 00-1 1v3M4 7h16" />\n' +
            '</svg>' +
            '</div><div onclick=\'change_setting("remove_multicolor", "' + i + '");' +
            'document.getElementById("Multicolor").classList.add("pointer-events-none","opacity-50")\' ' +
            'class="hidden inline float-right text-red-400">Click to confirm</div>' +
            '<input id="multicolor_input_' + i + '" type="color" value="' + hex_color + '"\n' +
            '                        class="cursor-pointer px-2 pt-2 h-8 w-full bg-gray-100 dark:bg-gray-600" ' +
            'oninput=\'editLedColor(event, "multicolor_' + i + '_")\'' +
            'onchange=\'change_setting("multicolor", this.value, ' + i + ')\'>\n' +
            '                <div id="multicolors_' + i + '" class="justify-center flex" ' +
            'onchange=\'change_color_input_multicolor(event, "multicolor_' + i + '_", "multicolor_input_' + i + '", "multicolor", ' + i + ')\'>\n' +
            '                    <span class="w-1/12 h-6 px-2 bg-gray-100 dark:bg-gray-600 text-red-400">R:</span>\n' +
            '                    <input id="multicolor_' + i + '_red" type="number" value="' + element[0] + '" min="0" max="255"\n' +
            '                           class="w-2/12 h-6 bg-gray-100 dark:bg-gray-600" onkeyup=enforceMinMax(this)>\n' +
            '                    <span class="w-1/12 h-6 px-2 bg-gray-100 dark:bg-gray-600 text-green-400">G:</span>\n' +
            '                    <input id="multicolor_' + i + '_green" type="number" value="' + element[1] + '" min="0" max="255"\n' +
            '                           class="w-2/12 h-6 bg-gray-100 dark:bg-gray-600" onkeyup=enforceMinMax(this)>\n' +
            '                    <span class="w-1/12 h-6 px-2 bg-gray-100 dark:bg-gray-600 text-blue-400">B:</span>\n' +
            '                    <input id="multicolor_' + i + '_blue" type="number" value="' + element[2] + '" min="0" max="255"\n' +
            '                           class="w-2/12 h-6 bg-gray-100 dark:bg-gray-600" onkeyup=enforceMinMax(this)>\n' +
            '                </div>' +
            '<div slider id="slider-distance">\n' +
            '  <div>\n' +
            '    <div inverse-left style="width:' + value_left_percent + '%;"></div>\n' +
            '    <div inverse-right style="width:' + value_right_percent_reverse + '%;"></div>\n' +
            '    <div range style="left:' + value_left_percent + '%;right:' + value_right_percent_reverse + '%;"></div>\n' +
            '    <span thumb style="left:' + value_left_percent + '%;"></span>\n' +
            '    <span thumb style="left:' + value_right_percent + '%;"></span>\n' +
            '    <div sign style="left:' + value_left_percent + '%;">\n' +
            '      <span id="value">' + value_left + '</span>\n' +
            '    </div>\n' +
            '    <div sign style="left:' + value_right_percent + '%;">\n' +
            '      <span id="value">' + value_right + '</span>\n' +
            '    </div>\n' +
            '  </div>\n' +
            '  <input type="range" tabindex="0" value="' + value_left + '" max="' + max + '" min="' + min + '" ' +
            'step="1" oninput="show_left_slider(this)" ' +
            'onchange=\'change_setting("multicolor_range_left", this.value, ' + i + ')\' />\n' +
            '  <input type="range" tabindex="0" value="' + value_right + '" max="' + max + '" min="' + min + '" ' +
            'step="1" oninput="show_right_slider(this)" ' +
            'onchange=\'change_setting("multicolor_range_right", this.value, ' + i + ')\' />\n' +
            '</div>' +
            '               </div>';
        i++;
    }
    if (i >= 3) {
        multicolor_element.innerHTML += add_button;
    }

    if (iteration === 1) {
        document.getElementById("multicolor_iteration_checkbox").checked = true;
    }
}

function show_note_offsets(note_offsets) {
    try {
        note_offsets = JSON.parse(note_offsets);
    } catch (e) {
    }

    let offset_element = document.getElementById("NoteOffsetEntry");
<<<<<<< HEAD
    let i = 0;
=======
    if(!offset_element){
        return;
    }
    var i = 0
>>>>>>> 7a6c0a55
    offset_element.innerHTML = "";
    const add_button = "<button onclick=\"this.classList.add('hidden');this.nextElementSibling.classList.remove('hidden')\" " +
        "id=\"note_offsets_add\" class=\"w-full outline-none mb-2 bg-gray-100 dark:bg-gray-600 font-bold h-6 py-2 px-2 " +
        "rounded-2xl inline-flex items-center\">\n" +
        "   <svg xmlns=\"http://www.w3.org/2000/svg\" class=\"h-6 w-full justify-items-center text-green-400\" " +
        "fill=\"none\" viewBox=\"0 0 24 24\" stroke=\"currentColor\">\n" +
        "      <path stroke-linecap=\"round\" stroke-linejoin=\"round\" stroke-width=\"2\" d=\"M12 9v3m0 " +
        "0v3m0-3h3m-3 0H9m12 0a9 9 0 11-18 0 9 9 0 0118 0z\"></path>\n" +
        "   </svg>\n" +
        "</button>\n" +
        "<button onclick=\"change_setting('add_note_offset', '0')\" id=\"note_offsets_add\" " +
        "class=\"hidden w-full outline-none mb-2 bg-gray-100 dark:bg-gray-600 font-bold h-6 py-2 px-2 " +
        "rounded-2xl inline-flex items-center\">\n" +
        "<span class=\"w-full text-green-400\">Click to confirm</span></button>";
    offset_element.classList.remove("pointer-events-none", "opacity-50");
    offset_element.innerHTML += add_button;
    for (const element of note_offsets) {
        offset_element.innerHTML += '<div class="mb-2 bg-gray-100 dark:bg-gray-600" id="noteoffset_' + i + '">' +
            '<label class="ml-2 inline block uppercase tracking-wide text-xs font-bold mt-2 text-gray-600 dark:text-gray-400">\n' +
            '                    Note Offset ' + parseInt(i + 1) + '\n' +
            '                </label><div onclick=\'this.classList.add("hidden");' +
            'this.nextElementSibling.classList.remove("hidden")\' class="inline float-right text-red-400">' +
            '<svg xmlns="http://www.w3.org/2000/svg" class="h-6 w-6" fill="none" viewBox="0 0 24 24" stroke="currentColor">\n' +
            '  <path stroke-linecap="round" stroke-linejoin="round" ' +
            'stroke-width="2" d="M19 7l-.867 12.142A2 2 0 0116.138 21H7.862a2 2 0 01-1.995-1.858L5 7m5 ' +
            '4v6m4-6v6m1-10V4a1 1 0 00-1-1h-4a1 1 0 00-1 1v3M4 7h16" />\n' +
            '</svg>' +
            '</div><div onclick=\'change_setting("remove_note_offset", "' + i + '");' +
            'document.getElementById("NoteOffsetEntry").classList.add("pointer-events-none","opacity-50")\' ' +
            'class="hidden inline float-right text-red-400">Click to confirm</div>' +
            '                <div id="note_offset_' + i + '" class="justify-center flex" ' +
            'onchange=\'change_setting("update_note_offset", "' + i + '", document.getElementById("note_offset_' + i + '_num").value' +
            '                          + "," + document.getElementById("note_offset_' + i + '_off").value);\'>\n' +
            '                    <span class="w-1/20 h-6 px-2 bg-gray-100 dark:bg-gray-600 text-red-400">Light Number:</span>\n' +
            '                    <input id="note_offset_' + i + '_num" type="number" value="' + element[0] + '" min="0" max="255"\n' +
            '                           class="w-2/12 h-6 bg-gray-100 dark:bg-gray-600" onkeyup=enforceMinMax(this)>\n' +
            '                    <span class="w-1/20 h-6 px-2 bg-gray-100 dark:bg-gray-600 text-green-400">Offset:</span>\n' +
            '                    <input id="note_offset_' + i + '_off" type="number" value="' + element[1] + '" min="-255" max="255"\n' +
            '                           class="w-2/12 h-6 bg-gray-100 dark:bg-gray-600" onkeyup=enforceMinMax(this)>\n' +
            '                </div>' +
            '               </div>';
        i++;
    }
    if (i >= 1) {
        let end_button = add_button.replace("add_note_offset", "append_note_offset")
        end_button = end_button.replace("note_offsets_add", "note_offsets_add2")
        offset_element.innerHTML += end_button;
    }
}

function show_left_slider(element) {
    element.value = Math.min(element.value, element.parentNode.childNodes[5].value);
    const value = (100 / (parseInt(element.max) - parseInt(element.min))) * parseInt(element.value) - (100 / (parseInt(element.max) - parseInt(element.min))) * parseInt(element.min);
    const children = element.parentNode.childNodes[1].childNodes;
    children[1].style.width = value + '%';
    children[5].style.left = value + '%';
    children[7].style.left = value + '%';
    children[11].style.left = value + '%';
    children[11].childNodes[1].innerHTML = element.value;
}

function show_right_slider(element) {
    element.value = Math.max(element.value, element.parentNode.childNodes[3].value);
    const value = (100 / (parseInt(element.max) - parseInt(element.min))) * parseInt(element.value) - (100 / (parseInt(element.max) - parseInt(element.min))) * parseInt(element.min);
    const children = element.parentNode.childNodes[1].childNodes;
    children[3].style.width = (100 - value) + '%';
    children[5].style.right = (100 - value) + '%';
    children[9].style.left = value + '%';
    children[13].style.left = value + '%';
    children[13].childNodes[1].innerHTML = element.value;
}

function change_color_input(prefix, color_input_id, setting_name) {
    const new_color = rgbToHex(
        parseInt(document.getElementById(prefix + "red").value, 10),
        parseInt(document.getElementById(prefix + "green").value, 10),
        parseInt(document.getElementById(prefix + "blue").value, 10));
    document.getElementById(color_input_id).value = new_color;
    change_setting(setting_name, new_color)
}

function change_color_input_multicolor(event, prefix, id_to_change, setting_name, i) {
    const new_color = rgbToHex(
        parseInt(document.getElementById(prefix + "red").value, 10),
        parseInt(document.getElementById(prefix + "green").value, 10),
        parseInt(document.getElementById(prefix + "blue").value, 10));
    document.getElementById(id_to_change).value = new_color;
    change_setting(setting_name, new_color, i)
}

const editLedColor = function (event, prefix) {
    document.getElementById(prefix + "red").value = hexToRgb(event.srcElement.value).r;
    document.getElementById(prefix + "green").value = hexToRgb(event.srcElement.value).g;
    document.getElementById(prefix + "blue").value = hexToRgb(event.srcElement.value).b;
};

function temporary_disable_button(element, timeout) {
    element.classList.add('pointer-events-none', 'animate-pulse');
    setTimeout(function () {
        element.classList.add('hidden');
        element.previousElementSibling.classList.remove('hidden');
        element.classList.remove('pointer-events-none', 'animate-pulse');
    }, timeout);
}

function handle_confirmation_button(element, delay = 1000) {
    element.classList.remove("hidden");
    element.classList.add("pointer-events-none", "animate-pulse")

    setTimeout(() => {
        element.classList.remove('pointer-events-none', "animate-pulse");
    }, delay);
}


function formatBytes(bytes, decimals = 2, suffix = true) {
    if (bytes === 0) return '0 Bytes';

    const k = 1024;
    const dm = decimals < 0 ? 0 : decimals;
    const sizes = ['Bytes', 'KB', 'MB', 'GB', 'TB', 'PB', 'EB', 'ZB', 'YB'];

    const i = Math.floor(Math.log(bytes) / Math.log(k));
    if (suffix === true) {
        return parseFloat((bytes / Math.pow(k, i)).toFixed(dm)) + ' ' + sizes[i];
    } else {
        return parseFloat((bytes / Math.pow(k, i)).toFixed(dm));
    }
}

function animateValue(obj, start, end, duration, format = false) {
    let startTimestamp = null;
    const step = (timestamp) => {
        if (!startTimestamp) startTimestamp = timestamp;
        const progress = Math.min((timestamp - startTimestamp) / duration, 1);
        if (format) {
            obj.innerHTML = formatBytes(Math.floor(progress * (end - start) + start));
        } else {
            obj.innerHTML = Math.floor(progress * (end - start) + start);
        }
        if (progress < 1) {
            window.requestAnimationFrame(step);
        }
    };
    window.requestAnimationFrame(step);
}

function AdjustingInterval(workFunc, interval, errorFunc) {
    const that = this;
    let expected, timeout;
    this.interval = interval;

    this.start = function () {
        workFunc();
        expected = Date.now() + this.interval;
        timeout = setTimeout(step, this.interval);
    }

    this.stop = function () {
        clearTimeout(timeout);
    }

    function step() {
        const drift = Date.now() - expected;
        if (drift > that.interval) {
            // You could have some default stuff here too...
            if (errorFunc) errorFunc();
        }
        workFunc();
        expected += that.interval;
        timeout = setTimeout(step, Math.max(0, that.interval - drift));
    }
}

function initialize_upload() {

// Prevent default drag behaviors
    ['dragenter', 'dragover', 'dragleave', 'drop'].forEach(eventName => {
        document.getElementById("drop-area").addEventListener(eventName, preventDefaults, false)
        document.body.addEventListener(eventName, preventDefaults, false)
    })

    let uploadProgress = []
    document.getElementById("drop-area").addEventListener('drop', handleDrop, false)
}

function preventDefaults(e) {
    e.preventDefault()
    e.stopPropagation()
}

function initializeProgress(numFiles) {
    document.getElementById("progress-bar").style.width = "0%";
    let uploadProgress = []
    for (let i = numFiles; i > 0; i--) {
        uploadProgress.push(0)
    }
}

function updateProgress(fileNumber, percent) {
    uploadProgress[fileNumber] = percent
    let total = uploadProgress.reduce((tot, curr) => tot + curr, 0) / uploadProgress.length
    document.getElementById("progress-bar").style.width = total + "%";
    if (total >= 100 || total <= 0) {
        document.getElementById("progress-bar-group").classList.add("hidden");
    } else {
        document.getElementById("progress-bar-group").classList.remove("hidden");
    }
}

function handleDrop(e) {
    const dt = e.dataTransfer;
    const files = dt.files;

    handleFiles(files)
}

function handleFiles(files) {
    document.getElementById("gallery").innerHTML = "";
    files = [...files]
    initializeProgress(files.length)
    files.forEach(uploadFile)
    files.forEach(previewFile)
}

function previewFile(file) {
    let reader = new FileReader()
    reader.readAsDataURL(file)

    reader.onloadend = function () {
        const name = document.createElement('div');
        name.setAttribute("id", file.name);
        name.innerHTML = file.name;
        name.className = "flex";
        document.getElementById('gallery').appendChild(name);
    }
}

function uploadFile(file, i) {
    const url = '/upload';
    const xhr = new XMLHttpRequest();
    const formData = new FormData();
    xhr.open('POST', url, true)
    xhr.setRequestHeader('X-Requested-With', 'XMLHttpRequest')

    // Update progress (can be used to show progress indicator)
    xhr.upload.addEventListener("progress", function (e) {
        updateProgress(i, (e.loaded * 100.0 / e.total) || 100)
    })

    xhr.addEventListener('readystatechange', function () {
        if (xhr.readyState === 4 && xhr.status === 200) {
            let response = JSON.parse(this.responseText);

            updateProgress(i, 100);

            if (response.success === true) {
                clearTimeout(get_songs_timeout);
                get_songs_timeout = setTimeout(function () {
                    get_songs();
                }, 2000);
                document.getElementById(response["song_name"]).innerHTML += "<svg xmlns=\"http://www.w3.org/2000/svg\" class=\"h-6 w-6 ml-2 text-green-400\" fill=\"none\" viewBox=\"0 0 24 24\" stroke=\"currentColor\">\n" +
                    "  <path stroke-linecap=\"round\" stroke-linejoin=\"round\" stroke-width=\"2\" d=\"M5 13l4 4L19 7\" />\n" +
                    "</svg>";
            } else {
                document.getElementById(response["song_name"]).innerHTML += "<svg xmlns=\"http://www.w3.org/2000/svg\" class=\"h-6 w-6 ml-2 text-red-500\" fill=\"none\" viewBox=\"0 0 24 24\" stroke=\"currentColor\">\n" +
                    "  <path stroke-linecap=\"round\" stroke-linejoin=\"round\" stroke-width=\"2\" d=\"M6 18L18 6M6 6l12 12\" />\n" +
                    "</svg>" + "<div class='text-red-400'>" + response.error + "</div>";
            }
        }
    })
    formData.append('file', file)
    xhr.send(formData)
}

function removeOptions(selectElement) {
    let i;
    const L = selectElement.options.length - 1;
    for (i = L; i >= 0; i--) {
        selectElement.remove(i);
    }
}

function remove_color_modes() {
    const slides = document.getElementsByClassName("color_mode");
    for (let i = 0; i < slides.length; i++) {
        slides.item(i).hidden = true;
    }
}

//"waterfall" visualizer only updates the view when new note is played, this function makes the container scroll slowly
//to simulate smooth animation
function pageScroll() {
    document.getElementsByClassName("waterfall-notes-container")[0].scrollBy(0, -1);
    scrolldelay = setTimeout(pageScroll, 33);
}

function toggleMode() {
    const modeSwitch = document.getElementById('modeSwitch');
    const advancedContentElements = document.querySelectorAll('.advanced-content');

    const newDisplayStyle = modeSwitch.checked ? 'block' : 'none';

    advancedContentElements.forEach(element => {
        element.style.display = newDisplayStyle;
    });

    // Save the user's choice in a cookie
    const modeValue = modeSwitch.checked ? 'advanced' : 'normal';
    setCookie('mode', modeValue, 365)
}

// Function to check the user's saved choice from cookies
function checkSavedMode() {
    const mode = getCookie('mode')
    if (mode) {
        const modeSwitch = document.getElementById('modeSwitch');

        if (mode === 'advanced') {
            modeSwitch.checked = true;
            toggleMode();
        }
    }
}<|MERGE_RESOLUTION|>--- conflicted
+++ resolved
@@ -155,24 +155,20 @@
                 response_pc_stats["cpu_usage"], refresh_rate * 500, false);
             document.getElementById("memory_usage_percent").innerHTML = response_pc_stats["memory_usage_percent"] + "%";
             document.getElementById("memory_usage").innerHTML =
-<<<<<<< HEAD
+
                 formatBytes(response_pc_stats["memory_usage_used"], 2, false) + "/" +
                 formatBytes(response_pc_stats["memory_usage_total"]);
             document.getElementById("cpu_temp").innerHTML = response_pc_stats["cpu_temp"] + "°C";
-=======
-                formatBytes(response_pc_stats.memory_usage_used, 2, false) + "/" +
-                formatBytes(response_pc_stats.memory_usage_total);
-            document.getElementById("cpu_temp").innerHTML = response_pc_stats.cpu_temp;
->>>>>>> 7a6c0a55
+
             document.getElementById("card_usage").innerHTML =
                 formatBytes(response_pc_stats["card_space_used"], 2, false) + "/" +
                 formatBytes(response_pc_stats["card_space_total"]);
             document.getElementById("card_usage_percent").innerHTML = response_pc_stats["card_space_percent"] + "%";
             animateValue(document.getElementById("download_number"), last_download, download, refresh_rate * 500, true);
             animateValue(document.getElementById("upload_number"), last_upload, upload, refresh_rate * 500, true);
-<<<<<<< HEAD
+
             document.getElementById("cover_state").innerHTML = response_pc_stats["cover_state"];
-=======
+
             document.getElementById("led_fps").innerHTML = response_pc_stats.led_fps;
             document.getElementById("cpu_count").innerHTML = response_pc_stats.cpu_count;
             document.getElementById("cpu_pid").innerHTML = response_pc_stats.cpu_pid;
@@ -186,7 +182,7 @@
             document.getElementById("screen_on").value = response_pc_stats.screen_on;
 
             document.getElementById("cover_state").innerHTML = response_pc_stats.cover_state;
->>>>>>> 7a6c0a55
+
 
             download_start = response_pc_stats.download;
             upload_start = response_pc_stats.upload;
@@ -217,25 +213,11 @@
     }
     xhttp.onreadystatechange = function () {
         if (this.readyState === 4 && this.status === 200) {
-            let response = JSON.parse(this.responseText);
-            if (response.reload === true) {
+            response = JSON.parse(this.responseText);
+            if (response.reload == true) {
                 get_settings();
                 get_current_sequence_setting();
             }
-<<<<<<< HEAD
-            if (response["reload_ports"] === true) {
-                get_ports();
-            }
-            if (response["reload_songs"] === true) {
-                get_recording_status();
-                get_songs();
-            }
-            if (response["reload_sequence"] === true) {
-                get_current_sequence_setting();
-                get_sequences();
-            }
-            if (response["reload_steps_list"] === true) {
-=======
             if (response["reload_ports"] == true) {
                 get_ports();
             }
@@ -249,20 +231,16 @@
             }
             if (response["reload_steps_list"] == true) {
                 document.getElementById("sequence_edit_block").classList.add("animate-pulse", "pointer-events-none")
->>>>>>> 7a6c0a55
                 get_steps_list();
                  setTimeout(function() {
                     document.getElementById("sequence_step").dispatchEvent(new Event('change'));
                     document.getElementById("sequence_edit_block").classList.remove("animate-pulse", "pointer-events-none")
                 }, 2000);
             }
-<<<<<<< HEAD
-            if (response["reload_learning_settings"] === true) {
-=======
             if (response["reload_learning_settings"] == true) {
->>>>>>> 7a6c0a55
                 get_learning_status();
             }
+          
             // called when adding step
             if (response["set_sequence_step_number"]) {
                 document.getElementById("sequence_edit_block").classList.add("animate-pulse", "pointer-events-none")
@@ -473,13 +451,9 @@
                     document.getElementById('fading').hidden = false;
                     document.getElementById('fading_speed').value = response["fading_speed"];
                 }
-                if (response["light_mode"] === "Velocity") {
+                if (response.light_mode == "Velocity") {
                     document.getElementById('velocity').hidden = false;
-<<<<<<< HEAD
-                    document.getElementById('fading_speed').value = response["fading_speed"];
-=======
                     document.getElementById('velocity_speed').value = response.fading_speed;
->>>>>>> 7a6c0a55
                 }
 
                 document.getElementById("led_color").value = response["led_color"];
@@ -1709,14 +1683,10 @@
     }
 
     let offset_element = document.getElementById("NoteOffsetEntry");
-<<<<<<< HEAD
-    let i = 0;
-=======
     if(!offset_element){
         return;
     }
     var i = 0
->>>>>>> 7a6c0a55
     offset_element.innerHTML = "";
     const add_button = "<button onclick=\"this.classList.add('hidden');this.nextElementSibling.classList.remove('hidden')\" " +
         "id=\"note_offsets_add\" class=\"w-full outline-none mb-2 bg-gray-100 dark:bg-gray-600 font-bold h-6 py-2 px-2 " +
